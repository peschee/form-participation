--- conflicted
+++ resolved
@@ -50,12 +50,6 @@
 export const maxLengthValidator: Validator = {
   attribute: 'maxlength',
   key: 'rangeOverflow',
-<<<<<<< HEAD
-  message(instance: FormControlInterface & { maxLength: number }): string {
-    return `Please use no more than ${instance.maxLength} characters (you are currently using ${instance.value.length} characters).`;
-  },
-  callback(instance: HTMLElement & { maxLength: number }, value: any): boolean {
-=======
   message(
     instance: FormControlInterface & { maxLength: number }
   ): string {
@@ -66,7 +60,6 @@
     instance: HTMLElement & { maxLength: number },
     value: string
   ): boolean {
->>>>>>> 541f580a
     /** If maxLength isn't set, this is valid */
     if (!instance.maxLength) {
       return true;
